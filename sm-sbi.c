--- conflicted
+++ resolved
@@ -133,10 +133,6 @@
     printm("the runtime could not handle exception %ld\r\n", cause);
     printm("medeleg: 0x%lx (expected? %ld)\r\n", read_csr(medeleg), read_csr(medeleg) & (1<<cause));
   }
-<<<<<<< HEAD
+
   return exit_enclave(encl_regs, (uint64_t)-1UL, cpu_get_enclave_id());
-=======
-
-  return exit_enclave(encl_regs, (uint64_t)-1UL);
->>>>>>> a18ed4de
 }